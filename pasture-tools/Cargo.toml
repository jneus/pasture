--- conflicted
+++ resolved
@@ -12,15 +12,9 @@
 readme = "README.md"
 
 [dependencies]
-<<<<<<< HEAD
-pasture-core = {version = "=0.2.0", path = "../pasture-core"}
-pasture-io = {version = "=0.2.0", path = "../pasture-io" }
-pasture-algorithms = {version = "=0.2.0", path = "../pasture-algorithms" }
-=======
 pasture-core = {version = "=0.3.0", path = "../pasture-core" }
 pasture-io = {version = "=0.3.0", path = "../pasture-io" }
 pasture-algorithms = {version = "=0.3.0", path = "../pasture-algorithms" }
->>>>>>> f136427a
 pasture-derive = {version = "=0.2.0", path = "../pasture-derive" }
 anyhow = "1.0.34"
 clap = "2.33.3"
